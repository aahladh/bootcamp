// Copyright (c) Microsoft Corporation. All rights reserved.
// Licensed under the MIT license.

#include <algorithm>
#include <stdexcept>
#include "seal/encryptor.h"
#include "seal/randomgen.h"
#include "seal/randomtostd.h"
#include "seal/smallmodulus.h"
#include "seal/util/common.h"
#include "seal/util/uintcore.h"
#include "seal/util/uintarithmod.h"
#include "seal/util/uintarithsmallmod.h"
#include "seal/util/uintarith.h"
#include "seal/util/polyarithsmallmod.h"
#include "seal/util/clipnormal.h"
#include "seal/util/smallntt.h"
#include "seal/util/rlwe.h"
#include "seal/util/scalingvariant.h"

using namespace std;

namespace seal
{
    Encryptor::Encryptor(shared_ptr<SEALContext> context,
        const PublicKey &public_key) : context_(move(context))
    {
        // Verify parameters
        if (!context_)
        {
            throw invalid_argument("invalid context");
        }
        if (!context_->parameters_set())
        {
            throw invalid_argument("encryption parameters are not set correctly");
        }

        set_public_key(public_key);

        auto &parms = context_->key_context_data()->parms();
        auto &coeff_modulus = parms.coeff_modulus();
        size_t coeff_count = parms.poly_modulus_degree();
        size_t coeff_mod_count = coeff_modulus.size();

        // Quick sanity check
        if (!util::product_fits_in(coeff_count, coeff_mod_count, size_t(2)))
        {
            throw logic_error("invalid parameters");
        }
    }

    Encryptor::Encryptor(shared_ptr<SEALContext> context,
        const SecretKey &secret_key) : context_(move(context))
    {
        // Verify parameters
        if (!context_)
        {
            throw invalid_argument("invalid context");
        }
        if (!context_->parameters_set())
        {
            throw invalid_argument("encryption parameters are not set correctly");
        }

        set_secret_key(secret_key);

        auto &parms = context_->key_context_data()->parms();
        auto &coeff_modulus = parms.coeff_modulus();
        size_t coeff_count = parms.poly_modulus_degree();
        size_t coeff_mod_count = coeff_modulus.size();

        // Quick sanity check
        if (!util::product_fits_in(coeff_count, coeff_mod_count, size_t(2)))
        {
            throw logic_error("invalid parameters");
        }
    }

    Encryptor::Encryptor(shared_ptr<SEALContext> context,
        const PublicKey &public_key, const SecretKey &secret_key)
        : context_(move(context))
    {
        // Verify parameters
        if (!context_)
        {
            throw invalid_argument("invalid context");
        }
        if (!context_->parameters_set())
        {
            throw invalid_argument("encryption parameters are not set correctly");
        }

        set_public_key(public_key);
        set_secret_key(secret_key);

        auto &parms = context_->key_context_data()->parms();
        auto &coeff_modulus = parms.coeff_modulus();
        size_t coeff_count = parms.poly_modulus_degree();
        size_t coeff_mod_count = coeff_modulus.size();

        // Quick sanity check
        if (!util::product_fits_in(coeff_count, coeff_mod_count, size_t(2)))
        {
            throw logic_error("invalid parameters");
        }
    }

    void Encryptor::encrypt_zero_custom(parms_id_type parms_id, Ciphertext &destination,
        bool is_asymmetric, bool save_seed, MemoryPoolHandle pool) const
    {
        // Verify parameters.
        if (!pool)
        {
            throw invalid_argument("pool is uninitialized");
        }

        auto context_data_ptr = context_->get_context_data(parms_id);
        if (!context_data_ptr)
        {
            throw invalid_argument("parms_id is not valid for encryption parameters");
        }

        auto &context_data = *context_->get_context_data(parms_id);
        auto &parms = context_data.parms();
        size_t coeff_mod_count = parms.coeff_modulus().size();
        size_t coeff_count = parms.poly_modulus_degree();
        bool is_ntt_form = false;

        if (parms.scheme() == scheme_type::CKKS)
        {
            is_ntt_form = true;
        }
        else if (parms.scheme() != scheme_type::BFV)
        {
            throw invalid_argument("unsupported scheme");
        }

        // Resize destination and save results
        destination.resize(context_, parms_id, 2);

        // If asymmetric key encryption
        if (is_asymmetric)
        {
            auto prev_context_data_ptr = context_data.prev_context_data();
            if (prev_context_data_ptr)
            {
                // Requires modulus switching
                auto &prev_context_data = *prev_context_data_ptr;
                auto &prev_parms_id = prev_context_data.parms_id();
                auto &base_converter = prev_context_data.base_converter();

                // Zero encryption without modulus switching
                Ciphertext temp(pool);
                util::encrypt_zero_asymmetric(public_key_, context_, prev_parms_id,
                    is_ntt_form, temp);

                // Modulus switching
                for (size_t j = 0; j < 2; j++)
                {
                    if (is_ntt_form)
                    {
                        base_converter->round_last_coeff_modulus_ntt_inplace(
                            temp.data(j),
                            prev_context_data.small_ntt_tables(),
                            pool);
                    }
                    else
                    {
                        base_converter->round_last_coeff_modulus_inplace(
                            temp.data(j),
                            pool);
                    }
                    util::set_poly_poly(
                        temp.data(j),
                        coeff_count,
                        coeff_mod_count,
                        destination.data(j));
                }
                destination.is_ntt_form() = is_ntt_form;
                destination.scale() = temp.scale();
                destination.parms_id() = parms_id;
            }
            else
            {
                // Does not require modulus switching
                util::encrypt_zero_asymmetric(public_key_, context_, parms_id,
                    is_ntt_form, destination);
            }
        }
        else
        {
            util::encrypt_zero_symmetric(secret_key_, context_, parms_id,
                is_ntt_form, save_seed, destination);
            // Does not require modulus switching
        }
    }

    void Encryptor::encrypt_custom(const Plaintext &plain, Ciphertext &destination,
        bool is_asymmetric, bool save_seed, MemoryPoolHandle pool) const
    {
        // Verify that plain is valid.
        if (!is_valid_for(plain, context_))
        {
            throw invalid_argument("plain is not valid for encryption parameters");
        }

        auto scheme = context_->key_context_data()->parms().scheme();
        if (scheme == scheme_type::BFV)
        {
            if (plain.is_ntt_form())
            {
                throw invalid_argument("plain cannot be in NTT form");
            }

            encrypt_zero_custom(context_->first_parms_id(), destination,
                is_asymmetric, save_seed, pool);

            // Multiply plain by scalar coeff_div_plaintext and reposition if in upper-half.
            // Result gets added into the c_0 term of ciphertext (c_0,c_1).
            util::multiply_add_plain_with_scaling_variant(
                plain, *context_->first_context_data(), destination.data());
        }
        else if (scheme == scheme_type::CKKS)
        {
            if (!plain.is_ntt_form())
            {
                throw invalid_argument("plain must be in NTT form");
            }

            auto context_data_ptr = context_->get_context_data(plain.parms_id());
            if (!context_data_ptr)
            {
                throw invalid_argument("plain is not valid for encryption parameters");
            }
            encrypt_zero_custom(plain.parms_id(), destination,
                is_asymmetric, save_seed, pool);

            auto &parms = context_->get_context_data(plain.parms_id())->parms();
            auto &coeff_modulus = parms.coeff_modulus();
            size_t coeff_mod_count = coeff_modulus.size();
            size_t coeff_count = parms.poly_modulus_degree();

            // The plaintext gets added into the c_0 term of ciphertext (c_0,c_1).
            for (size_t i = 0; i < coeff_mod_count; i++)
            {
                util::add_poly_poly_coeffmod(
                    destination.data() + (i * coeff_count),
                    plain.data() + (i * coeff_count),
                    coeff_count,
                    coeff_modulus[i],
                    destination.data() + (i * coeff_count));
            }

            destination.scale() = plain.scale();
        }
        else
        {
            throw invalid_argument("unsupported scheme");
        }
    }

    void Encryptor::compose_single_coeff(
<<<<<<< HEAD
        const SEALContext::ContextData& context_data, uint64_t* value)
    {

        auto& parms = context_data.parms();
        auto& coeff_modulus = parms.coeff_modulus();
=======
        const SEALContext::ContextData &context_data, uint64_t *value,
        MemoryPoolHandle pool) {

        auto &parms = context_data.parms();
        auto &coeff_modulus = parms.coeff_modulus();
>>>>>>> 3a10285e
        size_t coeff_mod_count = coeff_modulus.size();

        auto &base_converter = context_data.base_converter();
        auto coeff_products_array = base_converter->get_coeff_products_array();
        auto &inv_coeff_mod_coeff_array = base_converter->get_inv_coeff_mod_coeff_array();

<<<<<<< HEAD
        auto copy(util::allocate_uint(coeff_mod_count, MemoryPoolHandle::Global()));
=======
        auto value_copy(allocate_uint(coeff_mod_count, pool));
>>>>>>> 3a10285e
        for (size_t j = 0; j < coeff_mod_count; j++)
        {
            value_copy[j] = value[j];
        }

<<<<<<< HEAD

        auto temp(util::allocate_uint(coeff_mod_count, MemoryPoolHandle::Global()));
        util::set_zero_uint(coeff_mod_count, value);

        for (size_t j = 0; j < coeff_mod_count; j++)
        {
            uint64_t tmp = util::multiply_uint_uint_mod(copy.get()[j],
=======
        auto temp(allocate_uint(coeff_mod_count, pool));
        set_zero_uint(coeff_mod_count, value);

        for (size_t j = 0; j < coeff_mod_count; j++)
        {
            uint64_t tmp = multiply_uint_uint_mod(value_copy.get()[j],
>>>>>>> 3a10285e
                inv_coeff_mod_coeff_array[j], coeff_modulus[j]);
            util::multiply_uint_uint64(coeff_products_array + (j * coeff_mod_count),
                coeff_mod_count, tmp, coeff_mod_count, temp.get());
            util::add_uint_uint_mod(temp.get(), value,
                context_data.total_coeff_modulus(),
                coeff_mod_count, value);
        }
        util::set_zero_uint(coeff_mod_count, temp.get());
    }
}<|MERGE_RESOLUTION|>--- conflicted
+++ resolved
@@ -218,7 +218,7 @@
             // Multiply plain by scalar coeff_div_plaintext and reposition if in upper-half.
             // Result gets added into the c_0 term of ciphertext (c_0,c_1).
             util::multiply_add_plain_with_scaling_variant(
-                plain, *context_->first_context_data(), destination.data());
+                plain, *context_->first_context_data(), destination.data(), pool);
         }
         else if (scheme == scheme_type::CKKS)
         {
@@ -260,51 +260,29 @@
     }
 
     void Encryptor::compose_single_coeff(
-<<<<<<< HEAD
-        const SEALContext::ContextData& context_data, uint64_t* value)
-    {
-
-        auto& parms = context_data.parms();
-        auto& coeff_modulus = parms.coeff_modulus();
-=======
         const SEALContext::ContextData &context_data, uint64_t *value,
         MemoryPoolHandle pool) {
 
         auto &parms = context_data.parms();
         auto &coeff_modulus = parms.coeff_modulus();
->>>>>>> 3a10285e
         size_t coeff_mod_count = coeff_modulus.size();
 
         auto &base_converter = context_data.base_converter();
         auto coeff_products_array = base_converter->get_coeff_products_array();
         auto &inv_coeff_mod_coeff_array = base_converter->get_inv_coeff_mod_coeff_array();
 
-<<<<<<< HEAD
-        auto copy(util::allocate_uint(coeff_mod_count, MemoryPoolHandle::Global()));
-=======
-        auto value_copy(allocate_uint(coeff_mod_count, pool));
->>>>>>> 3a10285e
+        auto value_copy(util::allocate_uint(coeff_mod_count, pool));
         for (size_t j = 0; j < coeff_mod_count; j++)
         {
             value_copy[j] = value[j];
         }
 
-<<<<<<< HEAD
-
-        auto temp(util::allocate_uint(coeff_mod_count, MemoryPoolHandle::Global()));
+        auto temp(util::allocate_uint(coeff_mod_count, pool));
         util::set_zero_uint(coeff_mod_count, value);
 
         for (size_t j = 0; j < coeff_mod_count; j++)
         {
-            uint64_t tmp = util::multiply_uint_uint_mod(copy.get()[j],
-=======
-        auto temp(allocate_uint(coeff_mod_count, pool));
-        set_zero_uint(coeff_mod_count, value);
-
-        for (size_t j = 0; j < coeff_mod_count; j++)
-        {
-            uint64_t tmp = multiply_uint_uint_mod(value_copy.get()[j],
->>>>>>> 3a10285e
+            uint64_t tmp = util::multiply_uint_uint_mod(value_copy.get()[j],
                 inv_coeff_mod_coeff_array[j], coeff_modulus[j]);
             util::multiply_uint_uint64(coeff_products_array + (j * coeff_mod_count),
                 coeff_mod_count, tmp, coeff_mod_count, temp.get());
