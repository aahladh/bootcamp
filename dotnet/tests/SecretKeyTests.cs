﻿// Copyright (c) Microsoft Corporation. All rights reserved.
// Licensed under the MIT license.

using Microsoft.Research.SEAL;
using Microsoft.VisualStudio.TestTools.UnitTesting;
using System;
using System.Collections.Generic;
using System.IO;

namespace SEALNetTest
{
    [TestClass]
    public class SecretKeyTests
    {
        [TestMethod]
        public void CreateTest()
        {
            EncryptionParameters parms = new EncryptionParameters(SchemeType.BFV)
            {
                PolyModulusDegree = 64,
                PlainModulus = new SmallModulus(1 << 6),
                CoeffModulus = CoeffModulus.Create(64, new int[] { 40 })
            };
            SEALContext context = new SEALContext(parms,
                expandModChain: false,
                secLevel: SecLevelType.None);
            KeyGenerator keygen = new KeyGenerator(context);

            SecretKey secret = keygen.SecretKey;
            SecretKey copy = new SecretKey(secret);

            Assert.AreEqual(64ul, copy.Data.CoeffCount);
            Assert.IsTrue(copy.Data.IsNTTForm);

            SecretKey copy2 = new SecretKey();
            copy2.Set(copy);

            Assert.AreEqual(64ul, copy2.Data.CoeffCount);
            Assert.IsTrue(copy2.Data.IsNTTForm);
        }

        [TestMethod]
        public void SaveLoadTest()
        {
            EncryptionParameters parms = new EncryptionParameters(SchemeType.BFV)
            {
                PolyModulusDegree = 64,
                PlainModulus = new SmallModulus(1 << 6),
                CoeffModulus = CoeffModulus.Create(64, new int[] { 40 })
            };
            SEALContext context = new SEALContext(parms,
                expandModChain: false,
                secLevel: SecLevelType.None);
            KeyGenerator keygen = new KeyGenerator(context);

            SecretKey secret = keygen.SecretKey;

            Assert.AreEqual(64ul, secret.Data.CoeffCount);
            Assert.IsTrue(secret.Data.IsNTTForm);
            Assert.AreNotEqual(ParmsId.Zero, secret.ParmsId);

            SecretKey secret2 = new SecretKey();
            Assert.IsNotNull(secret2);
            Assert.AreEqual(0ul, secret2.Data.CoeffCount);
            Assert.IsFalse(secret2.Data.IsNTTForm);

            using (MemoryStream stream = new MemoryStream())
            {
                secret.Save(stream);
                stream.Seek(offset: 0, loc: SeekOrigin.Begin);
                secret2.Load(context, stream);
            }

            Assert.AreNotSame(secret, secret2);
            Assert.AreEqual(64ul, secret2.Data.CoeffCount);
            Assert.IsTrue(secret2.Data.IsNTTForm);
            Assert.AreNotEqual(ParmsId.Zero, secret2.ParmsId);
            Assert.AreEqual(secret.ParmsId, secret2.ParmsId);
        }

        [TestMethod]
        public void ExceptionsTest()
        {
            SEALContext context = GlobalContext.BFVContext;
            SecretKey key = new SecretKey();

            Utilities.AssertThrows<ArgumentNullException>(() => key = new SecretKey(null));

            Utilities.AssertThrows<ArgumentNullException>(() => key.Set(null));

            Utilities.AssertThrows<ArgumentNullException>(() => ValCheck.IsValidFor(key, null));
<<<<<<< HEAD
            Utilities.AssertThrows<ArgumentNullException>(() => ValCheck.IsMetadataValidFor(key, null));

            Utilities.AssertThrows<ArgumentNullException>(() => key.Save(null));
            Utilities.AssertThrows<ArgumentNullException>(() => key.UnsafeLoad(null));
=======

            Utilities.AssertThrows<ArgumentNullException>(() => key.Save(null));
            Utilities.AssertThrows<ArgumentNullException>(() => key.UnsafeLoad(null, new MemoryStream()));
            Utilities.AssertThrows<ArgumentNullException>(() => key.UnsafeLoad(context, null));
>>>>>>> b0b4b51a

            Utilities.AssertThrows<ArgumentNullException>(() => key.Load(context, null));
            Utilities.AssertThrows<ArgumentNullException>(() => key.Load(null, new MemoryStream()));
            Utilities.AssertThrows<EndOfStreamException>(() => key.Load(context, new MemoryStream()));
        }
    }
}<|MERGE_RESOLUTION|>--- conflicted
+++ resolved
@@ -89,18 +89,11 @@
             Utilities.AssertThrows<ArgumentNullException>(() => key.Set(null));
 
             Utilities.AssertThrows<ArgumentNullException>(() => ValCheck.IsValidFor(key, null));
-<<<<<<< HEAD
-            Utilities.AssertThrows<ArgumentNullException>(() => ValCheck.IsMetadataValidFor(key, null));
 
             Utilities.AssertThrows<ArgumentNullException>(() => key.Save(null));
-            Utilities.AssertThrows<ArgumentNullException>(() => key.UnsafeLoad(null));
-=======
 
-            Utilities.AssertThrows<ArgumentNullException>(() => key.Save(null));
             Utilities.AssertThrows<ArgumentNullException>(() => key.UnsafeLoad(null, new MemoryStream()));
             Utilities.AssertThrows<ArgumentNullException>(() => key.UnsafeLoad(context, null));
->>>>>>> b0b4b51a
-
             Utilities.AssertThrows<ArgumentNullException>(() => key.Load(context, null));
             Utilities.AssertThrows<ArgumentNullException>(() => key.Load(null, new MemoryStream()));
             Utilities.AssertThrows<EndOfStreamException>(() => key.Load(context, new MemoryStream()));
